#!/usr/bin/env python

import os

from setuptools import setup, find_packages

with open('README.md') as f:
    readme = f.read()


def locate(*names):
    return os.path.relpath(os.path.join(os.path.dirname(__file__), *names))


SOURCE = locate('htm_source')
PACKAGES_REQUIRED = find_packages(SOURCE)
PACKAGES_REQUIRED = [os.path.join(SOURCE, x) for x in PACKAGES_REQUIRED]
if 'htm_source' not in PACKAGES_REQUIRED:
    PACKAGES_REQUIRED.insert(0, 'htm_source')

print(f"SOURCE = {SOURCE}")
print(f"PACKAGES_REQUIRED...")
for pr in sorted(PACKAGES_REQUIRED):
    print(f"  --> {pr}\n")

INSTALL_REQUIRES = [
    'pandas==1.2.4',
    'pip>=19.3.1',
    'PyYAML==6.0',
    'wheel>=0.33.6',
    'cmake>=3.14',  # >=3.7, >=3.14 needed for MSVC 2019
    ## for python bindings (in /bindings/py/)
    'numpy>=1.15',
    'pytest>=4.6.5',  # 4.6.x series is last to support python2, once py2 dropped, we can switch to 5.x
    ## for python code (in /py/)
    'hexy>=1.4.3',  # for grid cell encoder
    'mock>=1.0.1',  # for anomaly likelihood test
    'prettytable>=0.7.2',  # for monitor-mixin in htm.advanced (+its tests)
]

authors = "Sam Heiserman"
author_email = "sheiser1@binghamton.edu"

setup(
    name='htm_source',
<<<<<<< HEAD
    version='0.0.893',
=======
    version='0.0.895',
>>>>>>> a859a799
    description='HTM Stream - Rapid ML prototyping tool for HTM anomaly detection on numeric time series',
    long_description=readme,
    license='MIT',
    author=authors,
    author_email=author_email,
    url='https://github.com/gotham29/htm_streamer',
    project_urls={
        "Bug Tracker": "https://github.com/gotham29/htm_streamer/issues"
    },
    packages=PACKAGES_REQUIRED,
    install_requires=INSTALL_REQUIRES,
    keywords=["pypi", "htm_source"],
)<|MERGE_RESOLUTION|>--- conflicted
+++ resolved
@@ -43,11 +43,7 @@
 
 setup(
     name='htm_source',
-<<<<<<< HEAD
-    version='0.0.893',
-=======
     version='0.0.895',
->>>>>>> a859a799
     description='HTM Stream - Rapid ML prototyping tool for HTM anomaly detection on numeric time series',
     long_description=readme,
     license='MIT',
