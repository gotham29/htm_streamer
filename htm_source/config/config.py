import numpy as np

from htm_source.utils.general import isnumeric


def reset_config(cfg: dict) -> dict:
    """
    Purpose:
        Reset config to minimal state
    Inputs:
        cfg:
            type: dict
            meaning: config to be reset
    Outputs:
        cfg:
            type: dict
            meaning: reset config
    """
    keys_keep = ['features', 'models_state', 'timesteps_stop']
    keys_keep_models_state = ['model_for_each_feature', 'use_sp', 'return_pred_count']
    cfg = {k: v for k, v in cfg.items() if k in keys_keep}
    cfg['models_state'] = {k: v for k, v in cfg['models_state'].items()
                           if k in keys_keep_models_state}
    return cfg


def get_params_rdse(f: str,
                    f_dict: dict,
                    models_encoders: dict,
                    f_weight: float,
                    f_sample: list) -> dict:
    """
    Purpose:
        Get enc params for 'f'
    Inputs:
        f:
            type: str
            meaning: name of feature
        f_dict:
            type: dict
            meaning: holds type, min & max for 'f'
        models_encoders:
            type: dict
            meaning: encoding params from config
        f_weight:
            type: float
            meaning: weight for 'f'
        f_sample:
            type: list
            meaning: values for 'f'
    Outputs:
        params_rdse
            type: dict
            meaning: enc params for 'f'
    """
    # use min/max if specified
    if isnumeric(f_dict['min']) and isnumeric(f_dict['max']):
        f_minmax = [f_dict['min'], f_dict['max']]
    # else find min/max from f_samples
    else:
        min_perc, max_perc = models_encoders['minmax_percentiles']
        f_minmax = [np.percentile(f_sample, min_perc), np.percentile(f_sample, max_perc)]
    params_rdse = {
        'size': int(models_encoders['n'] * f_weight),
        'sparsity': models_encoders['sparsity'],
        'resolution': get_rdse_resolution(f,
                                          f_minmax,
                                          models_encoders['n_buckets'])
    }
    return params_rdse


def build_enc_params(cfg: dict,
                     models_encoders: dict,
                     features_weights: dict,
                     types_numeric: list = ('int', 'float'),
                     types_time: list = ('timestamp', 'datetime')
                     ) -> dict:
    """
    Purpose:
        Set encoder params fpr each feature (using ether found or sampled min/max)
    Inputs:
        cfg
            type: dict
            meaning: config (yaml)
        features_samples
            type: dict
            meaning: list of sampled values for each feature
        models_encoders
            type: dict
            meaning: encoder param values (user-specified in config.yaml)
    Outputs:
        cfg:
            type: dict
            meaning: config (yaml) -- updated to include RDSE resolutions for all features
        features_enc_params
            type: dict
            meaning: set of encoder params for each feature ('size, sparsity', 'resolution')
    """

    features_enc_params = {}
    for f, f_dict in cfg['features'].items():
        # get enc - numeric
        if f_dict['type'] in types_numeric:
            features_enc_params[f] = get_params_rdse(f,
                                                     f_dict,
                                                     models_encoders,
                                                     features_weights[f],
                                                     cfg['features_samples'][f])
        # get enc - datetime
        elif f_dict['type'] in types_time:
            features_enc_params[f] = {k: v for k, v in f_dict.items() if k != 'type'}
        # get enc - categoric
        elif f_dict['type'] == 'category':
            raise NotImplementedError("Category encoder not implemented yet")
            # features_enc_params[f] = get_params_category(f_dict)
        else:
<<<<<<< HEAD
            raise TypeError(f"Unsupported type: {f_dict['type']}\n  types_numeric={types_numeric}\n  types_time={types_time}")
=======
            raise TypeError(f"Unsupported type: {f_dict['type']}")
>>>>>>> ccdf3086
        features_enc_params[f]['type'] = f_dict['type']
    return features_enc_params


def get_rdse_resolution(feature: str,
                        minmax: list,
                        n_buckets: int
                        ) -> float:
    """
    Purpose:
        Calculate 'resolution' pararm to RDSE for given feature
    Inputs:
        feature
            type: str
            meaning: name of given feature
        minmax
            type: list
            meaning: min & max feature values
        n_buckets
            type: int
            meaning: number of categories to divide (max-min) range over
    Outputs:
        resolution
            type: float
            meaning: param calculated for feature's RDSE encoder
    """
    minmax_range = float(minmax[1]) - float(minmax[0])
    resolution = minmax_range / float(n_buckets)
    if resolution == 0:
        print(f"Dropping feature, due to no variation in sample\n  --> {feature}")  # does this happen actually?
    return resolution


def extend_features_samples(data: dict, features_samples: dict) -> dict:
    """
    Purpose:
        Add given data to feature's sample list
    Inputs:
        data
            type: dict
            meaning: current data for each feature
        features_samples
            type: dict
            meaning: list of samples collected for each feature so far
    Outputs:
        features_samples
            type: dict
            meaning: features_samples -- extemded to include current data
    """
    for f, sample in features_samples.items():
        sample.append(data[f])
    return features_samples


def get_mode(cfg: dict) -> str:
    """
    Purpose:
        Determine which mode to run ('sampling' / 'initializing' / 'running')
    Inputs:
        cfg:
            type: dict
            meaning: config yaml
    Outputs:
        mode:
            type: string
            meaning: which mode to use in current timestep
    """

    mode_prev = cfg['models_state'].get('mode', None)

    if cfg['models_state']['timestep'] < cfg['timesteps_stop']['sampling']:
        mode = 'sampling'
    elif cfg['models_state']['timestep'] == cfg['timesteps_stop']['sampling']:
        mode = 'initializing'
    else:
        mode = 'running'

    if mode_prev != mode:
        print(f'  Mode changed!')
        print(f"      row = {cfg['models_state']['timestep']}")
        print(f"      {mode_prev} --> {mode}")

    return mode<|MERGE_RESOLUTION|>--- conflicted
+++ resolved
@@ -115,11 +115,7 @@
             raise NotImplementedError("Category encoder not implemented yet")
             # features_enc_params[f] = get_params_category(f_dict)
         else:
-<<<<<<< HEAD
-            raise TypeError(f"Unsupported type: {f_dict['type']}\n  types_numeric={types_numeric}\n  types_time={types_time}")
-=======
             raise TypeError(f"Unsupported type: {f_dict['type']}")
->>>>>>> ccdf3086
         features_enc_params[f]['type'] = f_dict['type']
     return features_enc_params
 
