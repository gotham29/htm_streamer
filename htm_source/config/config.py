import os
import sys

from htm_source.data.types import HTMType, to_htm_type
from htm_source.utils.general import isnumeric

_SOURCE_DIR = os.path.join(os.path.dirname(os.path.abspath(__file__)), '..', '..')
sys.path.append(_SOURCE_DIR)

from logger import get_logger

log = get_logger(__name__)


def reset_config(cfg: dict) -> dict:
    """
    Purpose:
        Reset config to minimal state
    Inputs:
        cfg:
            type: dict
            meaning: config to be reset
    Outputs:
        cfg:
            type: dict
            meaning: reset config
    """
    keys_keep = ['features', 'models_state', 'timesteps_stop']
    keys_keep_models_state = ['model_for_each_feature', 'use_sp', 'return_pred_count']
    cfg = {k: v for k, v in cfg.items() if k in keys_keep}
    cfg['models_state'] = {k: v for k, v in cfg['models_state'].items()
                           if k in keys_keep_models_state}
    return cfg


def get_params_rdse(f: str,
                    f_dict: dict,
                    f_sample: list,
                    models_encoders: dict) -> dict:
    """
    Purpose:
        Get enc params for 'f'
    Inputs:
        f:
            type: str
            meaning: name of feature
        f_dict:
            type: dict
            meaning: holds type, min & max for 'f'
        f_sample:
            type: list
            meaning: values for 'f'
        models_encoders:
            type: dict
            meaning: encoding params from config
    Outputs:
        params_rdse
            type: dict
            meaning: enc params for 'f'
    """
    # use min/max if specified
    if isnumeric(f_dict['min']) and isnumeric(f_dict['max']):
        f_min = f_dict['min']
        f_max = f_dict['max']
    # else find min/max from f_samples
    else:
        f_min, f_max = min(f_sample), max(f_sample)
        rangePadding = abs(f_max - f_min) * (float(models_encoders['p_padding']) / 100)
        f_min = f_min - rangePadding
        f_max = f_max + rangePadding
    params_rdse = {
        'resolution': get_rdse_resolution(feature=f,
                                          f_min=f_min,
                                          f_max=f_max,
                                          n_buckets=models_encoders['n_buckets'])
    }
    return params_rdse


def get_params_category() -> dict:
    """
    Purpose:
        Get enc params for 'f'
    Inputs:
        n/a
    Outputs:
        params_category
            type: dict
            meaning: enc params for category
    """
    params_category = {'category': True}
    return params_category


def build_enc_params(features: dict,
                     models_encoders: dict,
                     features_samples: dict,
                     ) -> dict:
    """
    Purpose:
        Set encoder params fpr each feature (using ether found or sampled min/max)
    Inputs:
        cfg
            type: dict
            meaning: config (yaml)
        features_samples
            type: dict
            meaning: list of sampled values for each feature
        models_encoders
            type: dict
            meaning: encoder param values (user-specified in config.yaml)
    Outputs:
        cfg:
            type: dict
            meaning: config (yaml) -- updated to include RDSE resolutions for all features
        features_enc_params
            type: dict
            meaning: set of encoder params for each feature ('size, sparsity', 'resolution')
    """
    features_weights = {k: v.get('weight', 1.0) for k, v in features.items()}
    features_enc_params = {}
    for f, f_dict in features.items():
        # get enc - numeric
        if to_htm_type(f_dict['type']) is HTMType.Numeric:
            features_enc_params[f] = get_params_rdse(f=f,
                                                     f_dict=f_dict,
                                                     f_sample=features_samples[f],
                                                     models_encoders=models_encoders, )
        # get enc - datetime
        elif to_htm_type(f_dict['type']) is HTMType.Datetime:
            features_enc_params[f] = {k: v for k, v in f_dict.items() if k != 'type'}
        # get enc - categoric
        elif to_htm_type(f_dict['type']) is HTMType.Categoric:
            features_enc_params[f] = get_params_category()
        else:
            raise TypeError(f"Unsupported type: {f_dict['type']}")
        # set seed, size, activeBits
        features_enc_params[f]['type'] = f_dict['type']
        features_enc_params[f]['seed'] = models_encoders['seed']
        features_enc_params[f]['size'] = int(models_encoders['n'] * features_weights[f])
        features_enc_params[f]['activeBits'] = int(models_encoders['w'] * features_weights[f])
    return features_enc_params


def get_rdse_resolution(feature: str,
                        f_min: float,
                        f_max: float,
                        n_buckets: int
                        ) -> float:
    """
    Purpose:
        Calculate 'resolution' pararm to RDSE for given feature
    Inputs:
        feature
            type: str
            meaning: name of given feature
        n_buckets
            type: int
            meaning: number of categories to divide (max-min) range over
    Outputs:
        resolution
            type: float
            meaning: param calculated for feature's RDSE encoder
    """
    resolution = (f_max - f_min) / float(n_buckets)
    if resolution == 0:
        resolution = 1.0
<<<<<<< HEAD
        log.info(msg=f"Dropping feature, due to no variation in sample\n  --> {feature}")  # for constants
=======

>>>>>>> 8ddc732c
    return resolution


def extend_features_samples(data: dict, features_samples: dict) -> dict:
    """
    Purpose:
        Add given data to feature's sample list
    Inputs:
        data
            type: dict
            meaning: current data for each feature
        features_samples
            type: dict
            meaning: list of samples collected for each feature so far
    Outputs:
        features_samples
            type: dict
            meaning: features_samples -- extemded to include current data
    """
    for f, sample in features_samples.items():
        sample.append(data[f])
    return features_samples


def get_mode(cfg: dict) -> str:
    """
    Purpose:
        Determine which mode to run ('sampling' / 'initializing' / 'running')
    Inputs:
        cfg:
            type: dict
            meaning: config yaml
    Outputs:
        mode:
            type: string
            meaning: which mode to use in current timestep
    """

    mode_prev = cfg['models_state'].get('mode', None)

    if cfg['models_state']['timestep'] < cfg['timesteps_stop']['sampling']:
        mode = 'sampling'
    elif cfg['models_state']['timestep'] == cfg['timesteps_stop']['sampling']:
        mode = 'initializing'
    else:
        mode = 'running'

    if mode_prev != mode:
        log.info(msg=f"  Mode changed @row {cfg['models_state']['timestep']}\n    {mode_prev} --> {mode}")

    return mode<|MERGE_RESOLUTION|>--- conflicted
+++ resolved
@@ -165,11 +165,8 @@
     resolution = (f_max - f_min) / float(n_buckets)
     if resolution == 0:
         resolution = 1.0
-<<<<<<< HEAD
+
         log.info(msg=f"Dropping feature, due to no variation in sample\n  --> {feature}")  # for constants
-=======
-
->>>>>>> 8ddc732c
     return resolution
 
 
