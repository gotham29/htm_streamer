import os
import sys
from typing import Union

import pandas as pd

_SOURCE_DIR = os.path.join(os.path.dirname(os.path.abspath(__file__)), '..', '..')
sys.path.append(_SOURCE_DIR)

from htm_source.utils import get_args
from htm_source.utils.fs import load_config
from htm_source.config import build_enc_params
from htm_source.config.validation import validate_params_init
from htm_source.model.runners import init_models
from htm_source.data.types import HTMType, to_htm_type


def run_batch(cfg: Union[dict, None],
              config_path: Union[str, None],
              learn: bool,
              data: pd.DataFrame,
              iter_print: int,
<<<<<<< HEAD
              features_models: dict) -> (dict, dict):
=======
              features_models: dict,
              ) -> (dict, dict):
>>>>>>> ccdf3086
    """
    Purpose:
        Loop over all rows in batch csv
            generate inputs for 'stream_to_htm'
            run 'stream_to_htm'
    Inputs:
        config_path
            type: str
            meaning: path to config (yaml)
        learn
            type: bool
            meaning: whether learning is on for features_models
        data
            type: dataframe
            meaning: data to run through models
        iter_print
            type: int
            meaning: how often to print status
        features_models
            type: dict
            meaning: existing models for each feature (if an
    Outputs:
        stream datas --> written to 'data_stream_dir'
        'stream_to_htm' --> called for each stream data
        'config.yaml' --> reset after last stream data
    """

    # 1. Load —> Config from Config Path IF not passed in as arg
    if cfg is None:
        cfg = load_config(config_path)
        print(f'\nLoaded —> Config from: {config_path}')

    # 2. Ensure --> Expected features present
    missing_feats = [f for f in cfg['features'] if f not in data]
    assert len(missing_feats) == 0, f"expected features missing!\n  --> {sorted(missing_feats)}"

    # 3. Init Models --> IF 'features_models' is empty
    do_init_models = True if len(features_models) == 0 else False
    if do_init_models:
        cfg['features_samples'] = {f: data[f].values for f in cfg['features']}
        cfg = validate_params_init(cfg)
        features_enc_params = build_enc_params(cfg=cfg,
                                               models_encoders=cfg['models_encoders'],
                                               features_weights=cfg['features_weights'])
        features_models = init_models(use_sp=cfg['models_state']['use_sp'],
                                      models_params=cfg['models_params'],
                                      predictor_config=cfg['models_predictor'],
                                      features_enc_params=features_enc_params,
                                      model_for_each_feature=cfg['models_state']['model_for_each_feature'])
        # save_models(dir_models=models_dir,
        #             features_models=features_models)
    try:
        timestep_limit = cfg['timesteps_stop']['running']
    except:
        timestep_limit = None

    # 4. Build --> 'features_outputs' data structure
    outputs_dict = {'anomaly_score': [], 'anomaly_likelihood': [], 'pred_count': []}
    # multi-models case
    if cfg['models_state']['model_for_each_feature']:
        features_outputs = {f: outputs_dict for f in cfg['features']}
    else:  # single-models case
        multi_feat = f"megamodel_features={len(cfg['features'])}"
        features_outputs = {multi_feat: outputs_dict}

    # 5. Run --> 'data' through 'features_models'
    print('Running main loop...')
    for timestep, row in data[:timestep_limit].iterrows():
        features_data = dict(row)

        # multi-models case
        if cfg['models_state']['model_for_each_feature']:
            for f, f_dict in cfg['features'].items():
<<<<<<< HEAD
                if to_htm_type(f_dict['type']) is HTMType.Datetime:
                    continue  # the rest of the code will never run!

                aScore, aLikl, pCount, sPreds = features_models[f].run(features_data, timestep, learn,
                                                                       cfg['models_predictor'])
=======
                if f_dict['type'] == 'timestamp':
                    continue
                aScore, aLikl, pCount, sPreds = features_models[f].run(features_data, timestep, learn,
                                                                          cfg['models_predictor'])
>>>>>>> ccdf3086
                features_outputs[f]['anomaly_score'].append(aScore)
                features_outputs[f]['anomaly_likelihood'].append(aLikl)
                features_outputs[f]['pred_count'].append(pCount)
        else:  # single-models case
            aScore, aLikl, pCount, sPreds = features_models[multi_feat].run(features_data, timestep, learn,
                                                                            cfg['models_predictor'])
            features_outputs[multi_feat]['anomaly_score'].append(aScore)
            features_outputs[multi_feat]['anomaly_likelihood'].append(aLikl)
            features_outputs[multi_feat]['pred_count'].append(pCount)

        # report status
        if timestep > iter_print and timestep % iter_print == 0:
            print(f'  completed row: {timestep}')

    print(f"\nCONFIG['models_state']")
    print(f"  --> {cfg['models_state']}")

    return features_models, features_outputs


if __name__ == '__main__':
    args = get_args()
    features_models, features_outputs = run_batch(cfg=None,
                                                  data=pd.read_csv(args.data_path),
                                                  learn=True,
                                                  iter_print=100,
                                                  config_path=args.config_path,
                                                  features_models={})<|MERGE_RESOLUTION|>--- conflicted
+++ resolved
@@ -20,12 +20,7 @@
               learn: bool,
               data: pd.DataFrame,
               iter_print: int,
-<<<<<<< HEAD
               features_models: dict) -> (dict, dict):
-=======
-              features_models: dict,
-              ) -> (dict, dict):
->>>>>>> ccdf3086
     """
     Purpose:
         Loop over all rows in batch csv
@@ -99,18 +94,11 @@
         # multi-models case
         if cfg['models_state']['model_for_each_feature']:
             for f, f_dict in cfg['features'].items():
-<<<<<<< HEAD
                 if to_htm_type(f_dict['type']) is HTMType.Datetime:
                     continue  # the rest of the code will never run!
 
                 aScore, aLikl, pCount, sPreds = features_models[f].run(features_data, timestep, learn,
                                                                        cfg['models_predictor'])
-=======
-                if f_dict['type'] == 'timestamp':
-                    continue
-                aScore, aLikl, pCount, sPreds = features_models[f].run(features_data, timestep, learn,
-                                                                          cfg['models_predictor'])
->>>>>>> ccdf3086
                 features_outputs[f]['anomaly_score'].append(aScore)
                 features_outputs[f]['anomaly_likelihood'].append(aLikl)
                 features_outputs[f]['pred_count'].append(pCount)
