import os
import sys
import pandas as pd

_SOURCE_DIR = os.path.join(os.path.dirname(os.path.abspath(__file__)), '..', '..')
sys.path.append(_SOURCE_DIR)

from htm_source.utils import get_args
from htm_source.utils.fs import load_json, save_models, load_models, save_outputs, load_config, save_config
from htm_source.config import build_enc_params, extend_features_samples
from htm_source.config.validation import validate_config
from htm_source.model.runners import init_models, run_models, track_tm
from htm_source.pipeline.htm_batch_runner import run_batch


def stream_to_htm(config_path: str,
                  data_path: str,
                  models_dir: str,
                  outputs_dir: str):
    """
    Purpose:
        Run HTM module -- in mode either: Sampling/Initializing/Running (depending on timestep)
    Inputs:
        config_path
            type: str
            meaning: path to config (yaml)
        data_path
            type: str
            meaning: path to stream data (json)
        models_dir
            type: str
            meaning: path to dir where HTM models are written to
        outputs_dir
            type: str
            meaning: path to dir where HTM outputs are written to
    Outputs:
        if mode == 'sample_data':
            stream data --> stored
        elif mode == 'init_models':
            stream data --> stored
            HTM models --> built
            HTM models --> stored
        else mode == 'run_models':
            HTM models --> loaded
            HTM models --> called on stream data
            HTM outputs --> stored
            HTM models --> stored
        config --> updated & stored
    """

    # 1. Load —> Config from Config Path
    cfg = load_config(config_path)

    # 2. Load —> ML Inputs from ML Inputs Path
    data = load_json(data_path)

    # 3. Validate --> Config
    cfg = validate_config(cfg=cfg,
                          data=data,
                          models_dir=models_dir,
                          outputs_dir=outputs_dir)

    # 4. Mode == 'sampling'
    #     a. Store —> ML Inputs for Params
    if cfg['models_state']['mode'] == 'sampling':
        if cfg['models_state']['timestep'] == 0:
            cfg['features_samples'] = {f: [] for f in cfg['features']}
        else:
            cfg['features_samples'] = extend_features_samples(data=data,
                                                              features_samples=cfg['features_samples'])

    # 5. Mode == 'initializing':
    #     a. Build —> Params
    #     b. Init —> Models
<<<<<<< HEAD
    #     c. Store —> Models
=======
    #     c. Train —> Models (on sample data)
>>>>>>> ccdf3086
    #     d. Store —> Models
    elif cfg['models_state']['mode'] == 'initializing':
        cfg, features_enc_params = build_enc_params(cfg=cfg,
                                                    models_encoders=cfg['models_encoders'],
                                                    features_weights=cfg['features_weights'])
        features_models = init_models(use_sp=cfg['models_state']['use_sp'],
                                      models_params=cfg['models_params'],
                                      predictor_config=cfg['models_predictor'],
                                      features_enc_params=features_enc_params,
                                      model_for_each_feature=cfg['models_state']['model_for_each_feature'])
        features_models, features_outputs = run_batch(cfg=cfg,
                                                      data=pd.DataFrame(cfg['features_samples']),
                                                      learn=True,
                                                      iter_print=100,
                                                      config_path=None,
                                                      features_models=features_models)
        for f, outs in features_outputs.items():
            path_out = os.path.join(outputs_dir, f"sample--{f}.csv")
            pd.DataFrame(outs).to_csv(path_out)
        save_models(dir_models=models_dir,
                    features_models=features_models)
        cfg['models_state']['timestep_initialized'] = cfg['models_state']['timestep']

    # 6. Mode == 'running'
    #     a. Load —> Models (from: cfg['dirs']['models'])
    #     b. Check —> if learn still true
    #     c. Run —> ML Inputs thru Models
    #     d. Store —> Models TM state
    #     e. Store —> Models outputs (to: cfg['dirs']['results'])
    #     f. Store —> Models (to: cfg['dirs']['models'])
    else:
        features_models = load_models(models_dir)
        learn = True if cfg['models_state']['timestep'] < cfg['timesteps_stop']['learning'] else False
        features_outputs, features_models = run_models(learn=learn,
                                                       use_sp=cfg['models_state']['use_sp'],
                                                       features_data=data,
                                                       features_models=features_models,
                                                       timestep=cfg['models_state']['timestep'],
                                                       predictor_config=cfg['models_predictor'],
                                                       timestamp_config=cfg['models_encoders']['timestamp'])
        if cfg['models_state']['track_tm']:
            is_track_timestep = cfg['models_state']['timestep'] % cfg['models_state']['track_iter'] == 0
            if is_track_timestep:
                print(f"  tracking TM, timestep --> {cfg['models_state']['timestep']}")
                cfg = track_tm(cfg, features_models)
        save_outputs(dir_out=outputs_dir,
                     timestep_init=cfg['models_state']['timestep_initialized'],
                     features_outputs=features_outputs,
                     timestep_current=cfg['models_state']['timestep'],
                     save_outputs_accumulated=cfg['models_state']['save_outputs_accumulated'])
        save_models(dir_models=models_dir,
                    features_models=features_models)

        if learn != cfg['models_state']['learn']:
            print(f'  Learn changed!')
            print(f"      row = {cfg['models_state']['timestep']}")
            print(f"      {cfg['models_state']['learn']} --> {learn}")
            cfg['models_state']['learn'] = learn

    # 7. Update Config
    #     a. Increment —> timestep
    cfg['models_state']['timestep'] += 1

    # 8. Store —> Config
    save_config(cfg=cfg,
                yaml_path=config_path)


if __name__ == '__main__':
    args = get_args()
    stream_to_htm(args.config_path, args.data_path, args.models_dir, args.outputs_dir)<|MERGE_RESOLUTION|>--- conflicted
+++ resolved
@@ -72,11 +72,7 @@
     # 5. Mode == 'initializing':
     #     a. Build —> Params
     #     b. Init —> Models
-<<<<<<< HEAD
-    #     c. Store —> Models
-=======
     #     c. Train —> Models (on sample data)
->>>>>>> ccdf3086
     #     d. Store —> Models
     elif cfg['models_state']['mode'] == 'initializing':
         cfg, features_enc_params = build_enc_params(cfg=cfg,
